--- conflicted
+++ resolved
@@ -1,9 +1,5 @@
 use crate::resources::{Error as ResourceError, Resources};
-<<<<<<< HEAD
-use crate::{glm, texture::BoundTexture};
-=======
-use crate::{glm, render::texture::TextureRender};
->>>>>>> 47b172ad
+use crate::{glm, texture::BoundGlTexture};
 use gl::types::*;
 use std::{
     ffi::{CStr, CString},
@@ -122,11 +118,7 @@
     /// binds the given texture to the uniform name provided
     /// assumes that the texture's index is distinct from the previously
     /// bound textures
-<<<<<<< HEAD
-    pub fn bind_texture(&self, name: &str, tex: &BoundTexture) {
-=======
-    pub fn bind_texture(&self, name: &str, tex: &TextureRender) {
->>>>>>> 47b172ad
+    pub fn bind_texture(&self, name: &str, tex: &BoundGlTexture) {
         let name = CString::new(name).unwrap();
 
         unsafe {
